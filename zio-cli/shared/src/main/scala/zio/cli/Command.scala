--- conflicted
+++ resolved
@@ -20,13 +20,9 @@
   def args: Args[ArgsType]
   def output(options: OptionsType, args: ArgsType): A
 
-<<<<<<< HEAD
-  def args[B1](args0: Args[B1])(implicit ev: Any <:< ArgsType): Command.Aux[self.OptionsType, B1, (self.OptionsType, B1)] =
-=======
   def args[B1](
     args0: Args[B1]
   )(implicit ev: Any <:< ArgsType): Command.Aux[self.OptionsType, B1, (self.OptionsType, B1)] =
->>>>>>> 250354e1
     new Command[(self.OptionsType, B1)] {
       override type OptionsType = self.OptionsType
       override type ArgsType    = B1
